/target
<<<<<<< HEAD
config.json
/devin
=======
.idea/
config.json
>>>>>>> 1fa096f1
<|MERGE_RESOLUTION|>--- conflicted
+++ resolved
@@ -1,8 +1,4 @@
 /target
-<<<<<<< HEAD
+.idea/
 config.json
 /devin
-=======
-.idea/
-config.json
->>>>>>> 1fa096f1
