--- conflicted
+++ resolved
@@ -17,41 +17,30 @@
 path = "src/main.rs"
 
 [dependencies]
-<<<<<<< HEAD
 azure_identity = "0.20.0"
 azure_security_keyvault = "0.20.0"
-=======
 bollard = "0.16.1"
->>>>>>> 9155f5be
 clap = { version = "4.5.7", features = ["derive"] }
 glob = "0.3.1"
 regex = "1.10.5"
 figment = { version = "0.10.19", features = ["json"] }
 serde = { version = "1.0.203", features = ["derive"] }
-<<<<<<< HEAD
 curl = "0.4.46"
-=======
 serde_yaml = "0.9.33"
-serde_json = "1.0.118"
->>>>>>> 9155f5be
 tempfile = "3.10.1"
 keyring = "2.3.3"
 rancher = { git = "https://github.com/dannyyy/rancher-rs.git" }
 tokio = "1.38.0"
-<<<<<<< HEAD
 reqwest = "0.12.5"
 json = "0.12.4"
 json_to_table = "0.7.0"
 serde_json = "1.0.118"
 display_json = "0.2.1"
-eyre = "0.6.12"
-=======
 dialoguer = "0.11.0"
 lazy_static = "1.5.0"
 eyre = "0.6.12"
 colored = "2.1.0"
 homedir = "0.2.1"
-reqwest = "0.12.5"
 ssh-key = { version = "0.6.6", features = [
     "getrandom",
     "encryption",
@@ -63,7 +52,6 @@
 base64 = "0.22.1"
 arboard = "3.4.0"
 git2 = "0.19.0"
->>>>>>> 9155f5be
 
 # The profile that 'cargo dist' will build with
 [profile.dist]
