--- conflicted
+++ resolved
@@ -31,11 +31,6 @@
 colored = "2.1.0"
 homedir = "0.2.1"
 reqwest = "0.12.5"
-<<<<<<< HEAD
-ssh-key = { version = "0.6.6", features = ["getrandom", "encryption", "crypto", "rsa", "ed25519"] }
-expanduser = "1.2.2"
-dirs = "5.0.1"
-=======
 ssh-key = { version = "0.6.6", features = [
     "getrandom",
     "encryption",
@@ -44,7 +39,6 @@
     "ed25519",
 ] }
 futures-util = "0.3.30"
->>>>>>> 1039bd5f
 
 # The profile that 'cargo dist' will build with
 [profile.dist]
