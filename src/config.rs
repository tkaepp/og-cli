--- conflicted
+++ resolved
@@ -1,6 +1,3 @@
-<<<<<<< HEAD
-use clap::ValueEnum;
-=======
 use std::{
     fs::{self, File},
     io::copy,
@@ -14,7 +11,6 @@
     Figment,
 };
 use homedir::get_my_home;
->>>>>>> 9155f5be
 use serde::{Deserialize, Serialize};
 
 const CONFIG_URL: &str =
@@ -23,79 +19,6 @@
 #[derive(Debug, Serialize, Deserialize)]
 pub struct Config {
     pub sql_password: String,
-<<<<<<< HEAD
-    pub curl_api_config : Vec<Curl_Api_Config>
-}
-
-#[derive(Serialize, Deserialize)]
-pub struct Curl_Api_Config {
-    pub curl_api_key: String,
-    pub curl_base_uri: String,
-}
-
-#[derive(Serialize, Deserialize)]
-pub struct Search_Api_Config {
-    pub curl_api_key: String,
-    pub curl_base_uri: String,
-}
-
-impl Default for Config {
-    fn default() -> Self {
-        Config {
-            sql_password: "thats_not_it".into(),
-            curl_api_config: vec![]
-        }
-    }
-}
-
-
-
-#[derive(Clone, Debug, ValueEnum)]
-pub enum Language {
-    LanguageDe,
-    LanguageEn,
-    LanguageFr,
-    LanguageIt,
-    LanguageNl,
-}
-
-impl Language {
-    pub fn get_language_code(&self) -> &str {
-        match self {
-            Language::LanguageDe => "de-CH",
-            Language::LanguageEn => "en-US",
-            Language::LanguageFr => "fr-CH",
-            Language::LanguageIt => "it-CH",
-            Language::LanguageNl => "de-CH",
-        }
-    }
-}
-
-#[derive(Clone, Debug, ValueEnum)]
-pub enum Portal {
-    PortalChGalaxus,
-    PortalChDigitec,
-    PortalDe,
-    PortalIt,
-    PortalFr,
-    PortalNl,
-    PortalBe,
-    PortalAt,
-}
-
-impl Portal {
-    pub fn get_portal_id(&self) -> i8 {
-        match self {
-            Portal::PortalChGalaxus => 22,
-            Portal::PortalChDigitec => 25,
-            Portal::PortalDe => 27,
-            Portal::PortalAt => 28,
-            Portal::PortalIt => 35,
-            Portal::PortalFr => 32,
-            Portal::PortalNl => 33,
-            Portal::PortalBe => 34,
-        }
-=======
     pub rancher_base_url: String,
 }
 
@@ -112,7 +35,6 @@
         download_config(&ogrc)
             .await
             .context("Unable to fetch config, are you connected to the VPN?")?;
->>>>>>> 9155f5be
     }
 
     let config: Config = Figment::new().merge(Json::file(&ogrc)).extract()?;
