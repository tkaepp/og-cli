pub mod busybox;
pub mod common_docker;
pub mod config;
pub mod fix;
pub mod kubernetes;
pub mod mongo_db;
<<<<<<< HEAD

pub mod sql;
=======
pub mod plugin;
>>>>>>> b4e3a627
<|MERGE_RESOLUTION|>--- conflicted
+++ resolved
@@ -4,9 +4,5 @@
 pub mod fix;
 pub mod kubernetes;
 pub mod mongo_db;
-<<<<<<< HEAD
-
-pub mod sql;
-=======
 pub mod plugin;
->>>>>>> b4e3a627
+pub mod sql;