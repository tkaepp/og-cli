pub mod busybox;
pub mod common_docker;
pub mod config;
<<<<<<< HEAD
pub mod dotnet;
=======
pub mod doctor;
>>>>>>> 1fa096f1
pub mod fix;
pub mod kubernetes;
pub mod mongo_db;
pub mod plugin;
pub mod sql;
pub mod git;


pub use config::get_config;<|MERGE_RESOLUTION|>--- conflicted
+++ resolved
@@ -1,11 +1,8 @@
 pub mod busybox;
 pub mod common_docker;
 pub mod config;
-<<<<<<< HEAD
 pub mod dotnet;
-=======
 pub mod doctor;
->>>>>>> 1fa096f1
 pub mod fix;
 pub mod kubernetes;
 pub mod mongo_db;
