pub use config::get_config;

pub mod common_docker;
pub mod config;
pub mod dg;
pub mod doctor;
pub mod dotnet;
pub mod fix;
pub mod git;
pub mod graphql;
pub mod kube;
pub mod mongo_db;
pub mod plugin;
<<<<<<< HEAD
pub mod search;
pub mod sql;

pub use config::get_config;
=======
pub mod sql;
>>>>>>> 785e06e4
<|MERGE_RESOLUTION|>--- conflicted
+++ resolved
@@ -11,11 +11,5 @@
 pub mod kube;
 pub mod mongo_db;
 pub mod plugin;
-<<<<<<< HEAD
 pub mod search;
-pub mod sql;
-
-pub use config::get_config;
-=======
-pub mod sql;
->>>>>>> 785e06e4
+pub mod sql;