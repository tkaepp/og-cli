use clap::{Parser, Subcommand};
use eyre::Result;

<<<<<<< HEAD
use og_cli::{config, search};
=======
use og_cli::config;
use og_cli::dg::{DgCli, DgCommand};
>>>>>>> 785e06e4
use og_cli::doctor::DoctorCommand;
use og_cli::dotnet::{self, DotnetCommand};
use og_cli::fix::{self, FixCommand};
use og_cli::git;
use og_cli::git::GitCommand;
use og_cli::graphql::{GraphQl, GraphQlCommand};
use og_cli::kube::{self, KubernetesCommand};
use og_cli::mongo_db::{self, MongoDbCommand};
use og_cli::search::SearchCommand;
use og_cli::sql;
use og_cli::sql::SqlCommand;

#[derive(Parser, Debug)]
#[command(version, about)]
#[clap(name = "dg cli")]
struct Cli {
    #[command(subcommand)]
    command: Commands,
}

#[derive(Subcommand, Debug)]
enum Commands {
    /// Run a SQL server inside a docker container
    Sql(SqlCommand),
    /// Recover the DG CLI
    Fix(FixCommand),
    /// .NET helpers
    Dotnet(DotnetCommand),
    /// Detect and fix problems
    Doctor(DoctorCommand),
    /// Run kube config helpers
    Kubernetes(KubernetesCommand),
    /// Run a MongoDB server inside a docker container
    #[clap(name = "mongodb")]
    MongoDb(MongoDbCommand),
    /// Git helpers
    Git(GitCommand),
    /// GraphQL helpers
    #[clap(name = "graphql")]
    GraphQl(GraphQlCommand),
<<<<<<< HEAD
    Search(SearchCommand),
=======
    Dg(DgCommand),
>>>>>>> 785e06e4
}

#[tokio::main]
async fn main() -> Result<()> {
    let cli = Cli::parse();
    config::init_config().await?;

    match cli.command {
        Commands::MongoDb(mongodb_command) => mongo_db::MongoDb::run(mongodb_command),
        Commands::Sql(sql_command) => sql::Sql::run(sql_command).await?,
        Commands::Dotnet(command) => dotnet::Dotnet::run(command).expect("Reason"),
        Commands::Git(git_command) => git::Git::run(git_command),
        Commands::Fix(_) => {
            fix::Fix::run()?;
        }
        Commands::Doctor(dr_command) => og_cli::doctor::run(dr_command),
        Commands::Kubernetes(kubernetes_command) => {
            kube::Kubernetes::run(kubernetes_command).await?
        }
        Commands::GraphQl(graphql_command) => {
            GraphQl::run(graphql_command)?;
        }
<<<<<<< HEAD
        Commands::Search(search_command) => search::Search::run(search_command).await?,
=======
        // default is to forward unknown commands to the python dg cli
        Commands::Dg(dg_command) => {
            DgCli::run(dg_command)?;
        }
>>>>>>> 785e06e4
    }

    Ok(())
}<|MERGE_RESOLUTION|>--- conflicted
+++ resolved
@@ -1,12 +1,8 @@
 use clap::{Parser, Subcommand};
 use eyre::Result;
 
-<<<<<<< HEAD
 use og_cli::{config, search};
-=======
-use og_cli::config;
 use og_cli::dg::{DgCli, DgCommand};
->>>>>>> 785e06e4
 use og_cli::doctor::DoctorCommand;
 use og_cli::dotnet::{self, DotnetCommand};
 use og_cli::fix::{self, FixCommand};
@@ -47,11 +43,8 @@
     /// GraphQL helpers
     #[clap(name = "graphql")]
     GraphQl(GraphQlCommand),
-<<<<<<< HEAD
     Search(SearchCommand),
-=======
     Dg(DgCommand),
->>>>>>> 785e06e4
 }
 
 #[tokio::main]
@@ -74,14 +67,11 @@
         Commands::GraphQl(graphql_command) => {
             GraphQl::run(graphql_command)?;
         }
-<<<<<<< HEAD
         Commands::Search(search_command) => search::Search::run(search_command).await?,
-=======
         // default is to forward unknown commands to the python dg cli
         Commands::Dg(dg_command) => {
             DgCli::run(dg_command)?;
         }
->>>>>>> 785e06e4
     }
 
     Ok(())
